--- conflicted
+++ resolved
@@ -166,18 +166,12 @@
     if chosenTaxon:
         args.append('-t')
         args.append(chosenTaxon)
-<<<<<<< HEAD
+
     if chosenTrainingFile:
         args.append('--ptf')
         args.append(chosenTrainingFile)
-=======
-
-    if chosenTrainingFile:
-        args.append('--ptf')
-        args.append(chosenTrainingFile)
-
-
->>>>>>> 1395426e
+
+
     proc = subprocess.Popen(args)
     proc.wait()
 
@@ -421,12 +415,8 @@
         if sys.argv[1] == functions_list[0]:
             create_schema()
         elif sys.argv[1] == functions_list[1]:
-<<<<<<< HEAD
             print("here")
             allele_call()
-=======
-            print("here")allele_call()
->>>>>>> 1395426e
         elif sys.argv[1] == functions_list[2]:
             evaluate_schema()
         elif sys.argv[1] == functions_list[3]:
@@ -437,28 +427,17 @@
             remove_genes()
         elif sys.argv[1] == functions_list[6]:
             prep_schema()
-<<<<<<< HEAD
-=======
         elif sys.argv[1] == functions_list[7]:
             join_profiles()
->>>>>>> 1395426e
         else:
             print('\n\tUSAGE : chewBBACA.py [module] -h \n')
             print('Select one of the following functions :\n')
             i=0
-<<<<<<< HEAD
-            while i <len(functions_list):
-                print (functions_list[i] +" : "+desc_list[i])
-                i+=1
-    except Exception as e:
-        #print(e)
-=======
             while i<len(functions_list):
                 print (functions_list[i] +" : "+desc_list[i])
                 i+=1
     except Exception as e:
         print (e)
->>>>>>> 1395426e
         print('\n\tUSAGE : chewBBACA.py [module] -h \n')
         print('Select one of the following functions :\n')
         i=0
